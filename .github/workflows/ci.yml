--- conflicted
+++ resolved
@@ -13,13 +13,7 @@
 
     strategy:
       matrix:
-<<<<<<< HEAD
-        node-version: [18, 20, 22]
-
-=======
         node-version: [22]
-    
->>>>>>> 85333aec
     steps:
       - name: Checkout repository
         uses: actions/checkout@v4
@@ -55,6 +49,9 @@
 
       - name: Install dependencies
         run: npm ci
-
-      - name: Run test
-        run: npm run test+      
+      - name: Type check
+        run: npm run test:type
+      
+      - name: Unit tests
+        run: npm run test:unit